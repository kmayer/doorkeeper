--- conflicted
+++ resolved
@@ -146,7 +146,6 @@
                         :secret => 'something' }
         Application.create(mass_assign).uid.should_not == 123
       end
-<<<<<<< HEAD
     end
 
     describe :authenticate do
@@ -155,8 +154,6 @@
         authenticated = Application.authenticate(app.uid, app.secret)
         authenticated.should == app
       end
-=======
->>>>>>> 42c046a2
     end
   end
 end