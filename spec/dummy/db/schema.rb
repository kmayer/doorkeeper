# encoding: UTF-8
# This file is auto-generated from the current state of the database. Instead
# of editing this file, please use the migrations feature of Active Record to
# incrementally modify your database, and then regenerate this schema definition.
#
# Note that this schema.rb definition is the authoritative source for your
# database schema. If you need to create the application database on another
# system, you should be using db:schema:load, not running all the migrations
# from scratch. The latter is a flawed and unsustainable approach (the more migrations
# you'll amass, the slower it'll run and the greater likelihood for issues).
#
# It's strongly recommended to check this file into your version control system.

ActiveRecord::Schema.define(:version => 20120524202412) do

  create_table "oauth_access_grants", :force => true do |t|
    t.integer  "resource_owner_id", :null => false
    t.integer  "application_id",    :null => false
    t.string   "token",             :null => false
    t.integer  "expires_in",        :null => false
    t.string   "redirect_uri",      :null => false
    t.datetime "created_at",        :null => false
    t.datetime "revoked_at"
    t.string   "scopes"
  end

  add_index "oauth_access_grants", ["token"], :name => "index_oauth_access_grants_on_token", :unique => true

  create_table "oauth_access_tokens", :force => true do |t|
    t.integer  "resource_owner_id"
    t.integer  "application_id",    :null => false
    t.string   "token",             :null => false
    t.string   "refresh_token"
    t.integer  "expires_in"
    t.datetime "revoked_at"
    t.datetime "created_at",        :null => false
    t.string   "scopes"
  end

  add_index "oauth_access_tokens", ["refresh_token"], :name => "index_oauth_access_tokens_on_refresh_token", :unique => true
  add_index "oauth_access_tokens", ["resource_owner_id"], :name => "index_oauth_access_tokens_on_resource_owner_id"
  add_index "oauth_access_tokens", ["token"], :name => "index_oauth_access_tokens_on_token", :unique => true

  create_table "oauth_applications", :force => true do |t|
    t.string   "name",         :null => false
    t.string   "uid",          :null => false
    t.string   "secret",       :null => false
    t.string   "redirect_uri", :null => false
<<<<<<< HEAD
    t.integer  "owner_id",     :null => true
    t.string   "owner_type",   :null => true
    t.datetime "created_at"
    t.datetime "updated_at"
=======
    t.datetime "created_at",   :null => false
    t.datetime "updated_at",   :null => false
>>>>>>> 96c36015
  end

  add_index "oauth_applications", ["uid"], :name => "index_oauth_applications_on_uid", :unique => true

  create_table "users", :force => true do |t|
    t.string   "name"
    t.datetime "created_at",      :null => false
    t.datetime "updated_at",      :null => false
    t.string   "password_digest"
  end

end<|MERGE_RESOLUTION|>--- conflicted
+++ resolved
@@ -46,15 +46,10 @@
     t.string   "uid",          :null => false
     t.string   "secret",       :null => false
     t.string   "redirect_uri", :null => false
-<<<<<<< HEAD
+    t.string   "owner_type",   :null => true, :default => "User"
     t.integer  "owner_id",     :null => true
-    t.string   "owner_type",   :null => true
-    t.datetime "created_at"
-    t.datetime "updated_at"
-=======
     t.datetime "created_at",   :null => false
     t.datetime "updated_at",   :null => false
->>>>>>> 96c36015
   end
 
   add_index "oauth_applications", ["uid"], :name => "index_oauth_applications_on_uid", :unique => true
