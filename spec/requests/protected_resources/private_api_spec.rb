require 'spec_helper_integration'

feature 'Private API' do
  background do
<<<<<<< HEAD
    @client   = FactoryGirl.create(:application)
    @resource = User.create!
=======
    @client   = Factory(:application)
    @resource = User.create!(:name => "Joe", :password => "sekret")
>>>>>>> 709557d3
    @token    = client_is_authorized(@client, @resource)
  end

  scenario 'client requests protected resource with valid token' do
    with_access_token_header @token.token
    visit '/full_protected_resources'
    page.body.should have_content("index")
  end

  scenario 'client attempts to request protected resource with invalid token' do
    with_access_token_header "invalid"
    visit '/full_protected_resources'
    response_status_should_be 401
  end

  scenario 'client attempts to request protected resource with expired token' do
    @token.update_attribute :expires_in, -100 # expires token
    with_access_token_header @token.token
    visit '/full_protected_resources'
    response_status_should_be 401
  end

  scenario 'access token with no scopes' do
    scope_exists :admin, :description => "admin"
    @token.update_attribute :scopes, nil
    with_access_token_header @token.token
    visit '/full_protected_resources/1.json'
    response_status_should_be 401
  end
end<|MERGE_RESOLUTION|>--- conflicted
+++ resolved
@@ -2,13 +2,8 @@
 
 feature 'Private API' do
   background do
-<<<<<<< HEAD
     @client   = FactoryGirl.create(:application)
-    @resource = User.create!
-=======
-    @client   = Factory(:application)
     @resource = User.create!(:name => "Joe", :password => "sekret")
->>>>>>> 709557d3
     @token    = client_is_authorized(@client, @resource)
   end
 
