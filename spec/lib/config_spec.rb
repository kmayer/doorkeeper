require 'spec_helper_integration'

describe Doorkeeper, "configuration" do
  subject { Doorkeeper.configuration }

  describe "resource_owner_authenticator" do
    it "sets the block that is accessible via authenticate_resource_owner" do
      block = proc do end
      Doorkeeper.configure do
        resource_owner_authenticator &block
      end
      subject.authenticate_resource_owner.should == block
    end
  end

  describe "admin_authenticator" do
    it "sets the block that is accessible via authenticate_admin" do
      block = proc do end
      Doorkeeper.configure do
        admin_authenticator &block
      end
      subject.authenticate_admin.should == block
    end
  end

  describe "access_token_expires_in" do
    it "has 2 hours by default" do
      subject.access_token_expires_in.should == 2.hours
    end

    it "can change the value" do
      Doorkeeper.configure do
        access_token_expires_in 4.hours
      end
      subject.access_token_expires_in.should == 4.hours
    end

    it "can be set to nil" do
      Doorkeeper.configure do
        access_token_expires_in nil
      end
      subject.access_token_expires_in.should be_nil
    end
  end

  describe "scopes" do
    it "has default scopes" do
      Doorkeeper.configure { default_scopes :public }
      subject.default_scopes.should include(:public)
    end

    it 'has optional scopes' do
      Doorkeeper.configure { optional_scopes :write, :update }
      subject.optional_scopes.should include(:write, :update)
    end

    it 'has all scopes' do
      Doorkeeper.configure do
        default_scopes  :normal
        optional_scopes :admin
      end
      subject.scopes.should include(:normal, :admin)
    end
  end

  describe "use_refresh_token" do
    it "is false by default" do
      subject.refresh_token_enabled?.should be_false
    end

    it "can change the value" do
      Doorkeeper.configure { use_refresh_token }
      subject.refresh_token_enabled?.should be_true
    end
  end

  describe 'client_credentials' do
    it 'has defaults order' do
      subject.client_credentials_methods.should == [:from_basic, :from_params]
    end

    it "can change the value" do
      Doorkeeper.configure { client_credentials :from_digest, :from_params }
      subject.client_credentials_methods.should == [:from_digest, :from_params]
    end
  end

<<<<<<< HEAD
  describe 'access_token_credentials' do
    it 'has defaults order' do
      subject.access_token_methods.should == [:from_bearer_authorization, :from_access_token_param, :from_bearer_param]
    end

    it "can change the value" do
      Doorkeeper.configure { access_token_methods :from_access_token_param, :from_bearer_param }
      subject.access_token_methods.should == [:from_access_token_param, :from_bearer_param]
    end
=======
  describe "enable_application_owner" do
    it "is disabled by default" do
      Doorkeeper::Application.new.should_not respond_to :owner
    end

    context "when enabled without confirmation" do
      before do
        Doorkeeper.configure do
          enable_application_owner
        end
      end
      it "adds support for application owner" do
        Doorkeeper::Application.new.should respond_to :owner
      end
      it "Doorkeeper.configuration.confirm_application_owner? returns false" do
        Doorkeeper.configuration.confirm_application_owner?.should_not be_true
      end
    end

    context "when enabled with confirmation set to true" do
      before do
        Doorkeeper.configure do
          enable_application_owner :confirmation => true
        end
      end
      it "adds support for application owner" do
        Doorkeeper::Application.new.should respond_to :owner
      end
      it "Doorkeeper.configuration.confirm_application_owner? returns true" do
        Doorkeeper.configuration.confirm_application_owner?.should be_true
      end
    end

>>>>>>> 42c046a2
  end
end<|MERGE_RESOLUTION|>--- conflicted
+++ resolved
@@ -85,7 +85,6 @@
     end
   end
 
-<<<<<<< HEAD
   describe 'access_token_credentials' do
     it 'has defaults order' do
       subject.access_token_methods.should == [:from_bearer_authorization, :from_access_token_param, :from_bearer_param]
@@ -95,7 +94,8 @@
       Doorkeeper.configure { access_token_methods :from_access_token_param, :from_bearer_param }
       subject.access_token_methods.should == [:from_access_token_param, :from_bearer_param]
     end
-=======
+  end
+
   describe "enable_application_owner" do
     it "is disabled by default" do
       Doorkeeper::Application.new.should_not respond_to :owner
@@ -129,6 +129,5 @@
       end
     end
 
->>>>>>> 42c046a2
   end
 end