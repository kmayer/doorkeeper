--- conflicted
+++ resolved
@@ -23,11 +23,7 @@
 gem "bcrypt", "~> 3.1", require: false
 
 gem "activerecord-jdbcsqlite3-adapter", platform: :jruby
-<<<<<<< HEAD
-gem "sqlite3", "~> 1.7", platform: %i[ruby mswin mingw x64_mingw]
-=======
 gem "sqlite3", "~> 1.4", platform: [:ruby, :mswin, :mingw, :x64_mingw]
->>>>>>> e7f88ae8
 
 gem "tzinfo-data", platforms: %i[mingw mswin x64_mingw]
 gem "timecop"